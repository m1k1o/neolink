//! This module provides an "RtspServer" abstraction that allows consumers of its API to feed it
//! data using an ordinary std::io::Write interface.
pub use self::maybe_app_src::MaybeAppSrc;

use gstreamer::prelude::Cast;
use gstreamer::{Bin, Structure};
use gstreamer_app::AppSrc;
//use gstreamer_rtsp::RTSPLowerTrans;
use gstreamer_rtsp_server::prelude::*;
use gstreamer_rtsp::RTSPAuthMethod;
use gstreamer_rtsp_server::{RTSPAuth, RTSPToken, RTSPMediaFactory, RTSP_TOKEN_MEDIA_FACTORY_ROLE, RTSP_PERM_MEDIA_FACTORY_ACCESS, RTSP_PERM_MEDIA_FACTORY_CONSTRUCT, RTSPServer as GstRTSPServer};
use log::debug;
use std::io;
use std::io::Write;
use std::fs;
use gio::{TlsCertificate,TlsAuthenticationMode};

type Result<T> = std::result::Result<T, ()>;

pub struct RtspServer {
    server: GstRTSPServer,
}

pub enum StreamFormat {
    H264,
    H265,
    Custom(String),
}

impl RtspServer {
    pub fn new() -> RtspServer {
        gstreamer::init().expect("Gstreamer should not explode");
        RtspServer {
            server: GstRTSPServer::new(),
        }
    }

<<<<<<< HEAD
    pub fn add_stream(&self, names: &[&str], stream_format: &StreamFormat, permitted_users: &Vec<String>) -> Result<MaybeAppSrc> {
=======
    pub fn add_stream(&self, paths: &[&str], stream_format: &StreamFormat) -> Result<MaybeAppSrc> {
>>>>>>> 8f82bb7f
        let mounts = self
            .server
            .get_mount_points()
            .expect("The server should have mountpoints");

        let launch_str = match stream_format {
            StreamFormat::H264 => "! h264parse ! rtph264pay name=pay0",
            StreamFormat::H265 => "! h265parse ! rtph265pay name=pay0",
            StreamFormat::Custom(custom_format) => custom_format,
        };

        let factory = RTSPMediaFactory::new();

        for permitted_user in permitted_users {
            debug!("Permitting {} to access {}", permitted_user, names.join(", "));
            self.add_watcher_role(&factory, &permitted_user)
        }
        // During auth, first it binds anonymously. At this point it checks
        // RTSP_PERM_MEDIA_FACTORY_ACCESS to see if anyone can connect
        // This is done before the auth token is loaded, possibliy an upstream bug there
        // After checking RTSP_PERM_MEDIA_FACTORY_ACCESS anonymously
        // It loads the auth token of the user and checks that users
        // RTSP_PERM_MEDIA_FACTORY_CONSTRUCT allowing them to play
        // As a result of this we must ensure that if anonymous is not granted watcher
        // access that anon has at least RTSP_PERM_MEDIA_FACTORY_ACCESS 
        if ! permitted_users.contains(&"anonymous".to_string()) {
            self.add_check_role(&factory, "anonymous");
        }

        //factory.set_protocols(RTSPLowerTrans::TCP);
        factory.set_launch(&format!("{}{}{}{}",
            "( ",
            "appsrc name=writesrc is-live=true block=true emit-signals=false max-bytes=0 do-timestamp=true ",
            launch_str,
            " )"
        ));
        factory.set_shared(true);

        // TODO maybe set video format via
        // https://gitlab.freedesktop.org/gstreamer/gstreamer-rs/-/blob/master/examples/src/bin/appsrc.rs#L66

        // Create a MaybeAppSrc: Write which we will give the caller.  When the backing AppSrc is
        // created by the factory, fish it out and give it to the waiting MaybeAppSrc via the
        // channel it provided.  This callback may be called more than once by Gstreamer if it is
        // unhappy with the pipeline, so keep updating the MaybeAppSrc.
        let (maybe_app_src, tx) = MaybeAppSrc::new_with_tx();
        factory.connect_media_configure(move |_factory, media| {
            debug!("RTSP: media was configured");
            let bin = media
                .get_element()
                .expect("Media should have an element")
                .dynamic_cast::<Bin>()
                .expect("Media source's element should be a bin");
            let app_src = bin
                .get_by_name_recurse_up("writesrc")
                .expect("write_src must be present in created bin")
                .dynamic_cast::<AppSrc>()
                .expect("Source element is expected to be an appsrc!");
            let _ = tx.send(app_src); // Receiver may be dropped, don't panic if so
        });

        for path in paths {
            mounts.add_factory(path, &factory);
        }

        Ok(maybe_app_src)
    }

    pub fn add_watcher_role(&self, factory: &RTSPMediaFactory, role: &str) {
        factory.add_role_from_structure(
            &Structure::new(
                &role,
                &[
                    (*RTSP_PERM_MEDIA_FACTORY_ACCESS, &true),
                    (*RTSP_PERM_MEDIA_FACTORY_CONSTRUCT, &true),
                 ]
            )
        );
    }

    pub fn add_check_role(&self, factory: &RTSPMediaFactory, role: &str) {
        factory.add_role_from_structure(
            &Structure::new(
                &role,
                &[
                    (*RTSP_PERM_MEDIA_FACTORY_ACCESS, &true),
                 ]
            )
        );
    }

    pub fn set_credentials(&self, credentials: &Vec<Option<(&str, &str)>>) -> Result<()> {
        let auth = self.server.get_auth().unwrap_or_else(|| RTSPAuth::new());
        auth.set_supported_methods(RTSPAuthMethod::Basic);

        let mut un_authtoken = RTSPToken::new(&[(*RTSP_TOKEN_MEDIA_FACTORY_ROLE, &"anonymous")]);
        auth.set_default_token(Some(&mut un_authtoken));

        for credential in credentials {
            if let Some((user, pass)) = credential {
                debug!("Setting credentials for user {}", user);
                debug!("Password is {}", pass);
                let token = RTSPToken::new(&[(*RTSP_TOKEN_MEDIA_FACTORY_ROLE, user)]);
                let basic = RTSPAuth::make_basic(user, pass);
                auth.add_basic(basic.as_str(), &token);
            }
        }

        self.server.set_auth(Some(&auth));
        Ok(())
    }

    pub fn set_tls(&self, cert_file: &str, client_auth: TlsAuthenticationMode) -> Result<()> {
        debug!("Setting up TLS using {}", cert_file);
        let auth = self.server.get_auth().unwrap_or_else(|| RTSPAuth::new());

        // We seperate reading the file and changing to a PEM so that we get different error messages.
        let cert_contents = fs::read_to_string(cert_file).expect("TLS file not found");
        let cert = TlsCertificate::new_from_pem(&cert_contents).expect("Not a valid TLS certificate");
        auth.set_tls_certificate(Some(&cert));
        auth.set_tls_authentication_mode(client_auth);
        // We set to none here, when set up credentials is called it will change it to the appropiate value
        auth.set_supported_methods(RTSPAuthMethod::None);

        self.server.set_auth(Some(&auth));
        Ok(())
    }

    pub fn run(&self, bind_addr: &str, bind_port: u16) {
        self.server.set_address(bind_addr);
        self.server.set_service(&format!("{}", bind_port));
        // Attach server to default Glib context
        self.server.attach(None);

        // Run the Glib main loop.
        let main_loop = glib::MainLoop::new(None, false);
        main_loop.run();
    }
}

mod maybe_app_src {
    use super::*;
    use std::sync::mpsc::{sync_channel, Receiver, SyncSender};

    /// A Write implementation around AppSrc that also allows delaying the creation of the AppSrc
    /// until later, discarding written data until the AppSrc is provided.
    pub struct MaybeAppSrc {
        rx: Receiver<AppSrc>,
        app_src: Option<AppSrc>,
    }

    impl MaybeAppSrc {
        /// Creates a MaybeAppSrc.  Also returns a Sender that you must use to provide an AppSrc as
        /// soon as one is available.  When it is received, the MaybeAppSrc will start pushing data
        /// into the AppSrc when write() is called.
        pub fn new_with_tx() -> (Self, SyncSender<AppSrc>) {
            let (tx, rx) = sync_channel(3); // The sender should not send very often
            (MaybeAppSrc { rx, app_src: None }, tx)
        }

        /// Flushes data to Gstreamer on a problem communicating with the underlying video source.
        pub fn on_stream_error(&mut self) {
            if let Some(src) = self.try_get_src() {
                // Ignore "errors" from Gstreamer such as FLUSHING, which are not really errors.
                let _ = src.end_of_stream();
            }
        }

        /// Attempts to retrieve the AppSrc that should be passed in by the caller of new_with_tx
        /// at some point after this struct has been created.  At that point, we swap over to
        /// owning the AppSrc directly.  This function handles either case and returns the AppSrc,
        /// or None if the caller has not yet sent one.
        fn try_get_src(&mut self) -> Option<&AppSrc> {
            while let Some(src) = self.rx.try_recv().ok() {
                self.app_src = Some(src);
            }
            self.app_src.as_ref()
        }
    }

    impl Write for MaybeAppSrc {
        fn write(&mut self, buf: &[u8]) -> io::Result<usize> {
            // If we have no AppSrc yet, throw away the data and claim that it was written
            let app_src = match self.try_get_src() {
                Some(src) => src,
                None => return Ok(buf.len()),
            };
            let mut gst_buf = gstreamer::Buffer::with_size(buf.len()).unwrap();
            {
                let gst_buf_mut = gst_buf.get_mut().unwrap();
                let mut gst_buf_data = gst_buf_mut.map_writable().unwrap();
                gst_buf_data.copy_from_slice(buf);
            }
            let res = app_src.push_buffer(gst_buf); //.map_err(|e| io::Error::new(io::ErrorKind::Other, Box::new(e)))?;
            if res.is_err() {
                self.app_src = None;
            }
            Ok(buf.len())
        }

        fn flush(&mut self) -> io::Result<()> {
            Ok(())
        }
    }
}<|MERGE_RESOLUTION|>--- conflicted
+++ resolved
@@ -35,11 +35,7 @@
         }
     }
 
-<<<<<<< HEAD
-    pub fn add_stream(&self, names: &[&str], stream_format: &StreamFormat, permitted_users: &Vec<String>) -> Result<MaybeAppSrc> {
-=======
-    pub fn add_stream(&self, paths: &[&str], stream_format: &StreamFormat) -> Result<MaybeAppSrc> {
->>>>>>> 8f82bb7f
+    pub fn add_stream(&self, paths: &[&str], stream_format: &StreamFormat, permitted_users: &Vec<String>) -> Result<MaybeAppSrc> {
         let mounts = self
             .server
             .get_mount_points()
